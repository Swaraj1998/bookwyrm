import bencodepy
import hashlib
import base64
import requests
from furl import furl

SI_PREFIXES = {
    'k': 1e3,  # kilo
    'M': 1e6,  # Mega
    'G': 1e9   # Giga
}

ORDINAL_NUMS = {
    1: 'st',
    2: 'nd',
    3: 'rd'
    # 'th' in ordinal_num()
}


def magnet_from_torrent(torrent):
    """
    Generate a torrent magnet link from a .torrent-file.
    """

    metadata = bencodepy.decode(torrent)
    subj = metadata[b'info']
    hashcontents = bencodepy.encode(subj)
    digest = hashlib.sha1(hashcontents).digest()
    b32hash = base64.b32encode(digest).decode()

    return 'magnet:?' \
        + 'xt=urn:btih:' + b32hash \
        + '&dn=' + metadata[b'info'][b'name'].decode() \
        + '&tr=' + metadata[b'announce'].decode() \
        + '&xl=' + str(metadata[b'info'][b'length'])


def http_domain(url):
    """
    Return the top-level domain from an URL;
    e.g. "libgen.io" from "http://libgen.io/?req=temeraire".
    """

    f = furl(url)
    return f.host


def download(uri, filename=None, referrer=None):
    """
    HTTP GET the file at `uri` as `filename`, with
    the referer header `referrer`.
    """

    if uri.startswith("http"):

        if referrer is not None:
            headers = {'referer': referrer}
        else:
            headers = {'referer': http_domain(uri)}

        r = requests.get(uri, headers=headers)

        # check filename here

        with open(filename, 'w') as f:
            for chunk in r.iter_content(chunk_size=1024):
                if chunk:
                    f.write(chunk)

    elif uri.startswith("magnet:?"):
        pass


def ordinal_num(n):
    """
    Concatenate the integer `n` with its ordinal
    "st", "nd", "rd" or "th".
    """

    return "%d%s" % (
        n,
        ORDINAL_NUMS.get(n if n < 20 else n % 10, 'th')
    )


<<<<<<< HEAD
def translate_si_prefix(key):
    return SI_PREFIXES.get(key, None)
=======
def de_siprefix(c):
    translation = {
        'k': 1e3,  # kilo
        'M': 1e6,  # Mega
        'G': 1e9   # Giga
        # Will we ever have terrabyte sized books?
    }

    return translation.get(c, None)


def valid_doi(doi):
    """
    A very simple validation:
    only checks whether the suffix contains numbers.
    Is is possible to validate the suffix?
    """

    prefix, suffix = doi.split('/', 1)
    for part in prefix:
        if not part.isdigit():
            return False

    return True


def write(content):
    with open(content['name'], 'bw+') as f:
        f.write(content['pdf'])
>>>>>>> 14f550dd
<|MERGE_RESOLUTION|>--- conflicted
+++ resolved
@@ -84,19 +84,8 @@
     )
 
 
-<<<<<<< HEAD
 def translate_si_prefix(key):
     return SI_PREFIXES.get(key, None)
-=======
-def de_siprefix(c):
-    translation = {
-        'k': 1e3,  # kilo
-        'M': 1e6,  # Mega
-        'G': 1e9   # Giga
-        # Will we ever have terrabyte sized books?
-    }
-
-    return translation.get(c, None)
 
 
 def valid_doi(doi):
@@ -116,5 +105,4 @@
 
 def write(content):
     with open(content['name'], 'bw+') as f:
-        f.write(content['pdf'])
->>>>>>> 14f550dd
+        f.write(content['pdf'])