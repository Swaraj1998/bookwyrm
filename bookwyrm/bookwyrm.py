#!/usr/bin/env python
# coding: utf-8

# This file is part of bookwyrm.
# Copyright 2016, Tmplt.
#
# Permission is hereby granted, free of charge, to any person obtaining
# a copy of this software and associated documentation files (the
# "Software"), to deal in the Software without restriction, including
# without limitation the rights to use, copy, modify, merge, publish,
# distribute, sublicense, and/or sell copies of the Software, and to
# permit persons to whom the Software is furnished to do so, subject to
# the following conditions:
#
# The above copyright notice and this permission notice shall be
# included in all copies or substantial portions of the Software.

from __future__ import print_function

import sys
import argparse
import requests
import bencodepy
from enum import Enum, IntEnum
from bs4 import BeautifulSoup as bs
from urllib.parse import urlparse, urlencode

from item import Item
import libgen
import utils
import scihub


# Allow these to be set when initializing?
# Read from config/args for that?
class Sources(Enum):
    libgen = 1

    # Not yet implemented sources:
    # sci-hub = 2
    # irc = 3
    # torrents = 4


class Errno(IntEnum):
    no_results_found = 1


class IdentType(Enum):
    direct = 0
    paywall = 1
    doi = 2


class bookwyrm:

    def __init__(self, arg):
        self.arg = arg
        self.wanted = Item(arg)

        self.count = 0
        self.results = []

    def __enter__(self):
        return self

    def __exit__(self, exc_type, exc_value, traceback):
        pass

    def print_items(self):
        for idx, item in enumerate(self.results):
            edition = item.exacts.edition
            ext = item.exacts.ext

            output = "%d | %s, %s, %s" % (
                idx,
                item.title,
                utils.ordinal_num(edition) + " ed." if edition else "n/a ed.",
                ext
            )

            print(output)

    def search(self, source):

        # NOTE: This is bad code:
        # - __eq__ for all items is run twice (.remove()).
        # - this could probably be made into a zero-parameter function.
        # - the bloody list is copied, which isn't very efficient.
        def filter_unwanted(wanted, lst):
            for item in lst[:]:
                if not item.matches(wanted):
                    lst.remove(item)

            return lst

        if source == Sources.libgen:
            results = libgen.search(self.wanted)

        self.results = filter_unwanted(self.wanted, results)

        self.count = len(results)  # used elsewhere
        return self.count

    def fetch(self, ident):
        url = self._get_direct_url(ident)

        try:
            r = requests.get(url)

            return {
                'pdf': r.content,
                'url': url,
                'name': scihub.generate_name(r)
            }
        except requests.exceptions.RequestException as e:
            print(e)

    def _get_direct_url(self, ident):
        id_type = self._classify(ident)

        if id_type == IdentType.direct:
            return ident
        else:
            return scihub.search_direct_url(ident)

    def _classify(self, ident):
        if ident.startswith('http'):
            if ident.endswith('pdf'):
                return IdentType.direct
            else:
                return IdentType.paywall
        elif utils.valid_doi(ident):
            return IdentType.doi
        else:
            return None


def process_mirrors(urls, source=None):
    """
    Parse all mirrors and return URIs which can be downloaded
    with a single request.
    """

    mirrors = []
    for url in urls:
        if url.startswith('http'):
            r = requests.get(url)
            soup = bs(r.text, 'html.parser')

            if "golibgen" in url:
                # To retrieve an item from golibgen, we must construct a query
                # which contains the item's unique ID and it's file name.
                #
                # Golibgen gives us a <form> which contains all this data.
                # the uid can be found in the 'hidden' attribute and the file
                # name in 'hidden0'.
                #
                # While the .php-script found in the 'action' attribute seems
                # to be "noleech1.php" for all items, the name seems temporary,
                # so we extract that too.
                #
                # The <form> looks like the following:
                # <form name="receive" method="GET" action="noleech1.php">
                #   <input name="hidden"  type="hidden" value="item-UID">
                #   <input name="hidden0" type="hidden" value="filename">
                # </form>

                action_tag = soup.find('form', attrs={'name': 'receive'})
                action = action_tag['action']

                inputs = soup.find('input', attrs={'name': 'hidden'})
                uid = inputs['value']  # 'value' of the first <input>

                child = inputs.input
                filename = child['value']

                params = {
                    'hidden': uid,
                    'hidden0': filename
                }
                params = urlencode(params)

                # NOTE: HTTP refer(r)er "http://golibgen.io/" required
                # to GET this.
                url = ('http://golibgen.io/%s?' % action) + params
                mirrors.append(url)

                continue

            if "bookzz" in url:
                # Every item is held within in a <div class="actionsHolder">,
                # but since this search is for an exact match, we will only
                # ever get one result.
                #
                # The <div> looks like the following:
                # <div class="actionsHolder">
                #   <div style="float:left;">
                #    <a class="ddownload color2 dnthandler" href="..." />
                #   </div>
                # </div>

                div = soup.find(attrs={'class': 'actionsHolder'})

                # NOTE: HTTP refer(r)er "http://bookzz.org/" required
                # to GET this.
                url = div.div.a['href']
                mirrors.append(url)

                continue

        elif url.startswith("/ads"):
            # The relative link contains but one parameter which happens to
            # be the md5 of the item.
            # To retrieve the .torrent-file, we only need this.
            o = urlparse(url)
            md5 = o.query

            torrent_url = "http://libgen.io/book/index.php?%s&oftorrent=" % md5
            r = requests.get(torrent_url)

            try:
                magnet = utils.magnet_from_torrent(r.content)
                mirrors.append(magnet)
            except bencodepy.DecodingError:
                pass

            continue

    return mirrors


def parse_command_line(parser):
    # NOTE: Keep an eye on <https://bugs.python.org/issue11588>
    add_optarg = parser.add_argument
    addgroup = parser.add_argument_group

    # Main arguments; one of these are required.
    main = addgroup('necessarily inclusive arguments; at least one required')
    main.add_argument('-a', '--author', action='append')
    main.add_argument('-t', '--title')
    main.add_argument('-s', '--serie')
    main.add_argument('-p', '--publisher')

    # Exact data arguments; all optional
    exact = addgroup('exact arguments; optional')
    exact.add_argument('-y', '--year', type=int)
    exact.add_argument('-l', '--language')
    exact.add_argument('-e', '--edition', type=int)
    exact.add_argument('-E', '--extension',
                       help='filename extension without period, e.g. \'pdf\'.')
    exact.add_argument('-i', '--isbn')
    exact.add_argument('-d', '--ident')

    # Utility arguments; optional
    add_optarg('-v', '--verbose', action='count',
               help='''
               verbose mode; prints out a lot of debug information.
               Can be used more than once, e.g. -vv,
               to increase the level of verbosity.
               ''')
    add_optarg('--version', action='version', version='%(prog)s 0.1.0-alpha.2')
    add_optarg('--debug', action='store_true')

    args = parser.parse_args()

    return args


def main(argv):
    parser = argparse.ArgumentParser(
        prog='bookwyrm',
        allow_abbrev=False,
        description='''
        %(prog)s - find books and papers online and download them.
        When called with no arguments,
        bookwyrm prints this screen and exits.
        ''',
        add_help=True
    )

    args = parse_command_line(parser)
    required_arg = (
        args.author,
        args.title,
        args.serie,
        args.publisher,
        # args.url,
        # args.doi
    )

    if len(argv) < 2:  # no arguments given
        parser.print_help()
        return

<<<<<<< HEAD
    elif not any(required_arg):
        parser.error('At least a title, serie, publisher or an author must be specified.')
=======
    elif not (args.author or args.title or args.serie or args.publisher or args.ident):
        parser.error('At least a title, serie, publisher, author or ident must be specified.')
>>>>>>> 14f550dd

    with bookwyrm(args) as bw:
        if args.ident:
            pdf = bw.fetch(args.ident)
            utils.write(pdf)
            return

        for source in Sources:
            bw.search(source)

        if bw.count > 0:
            print("I found %d items!" % bw.count)
        else:
            print("I couldn't find anything.")
            return Errno.no_results_found

        bw.print_items()

if __name__ == '__main__':
    sys.exit(main(sys.argv))<|MERGE_RESOLUTION|>--- conflicted
+++ resolved
@@ -293,13 +293,8 @@
         parser.print_help()
         return
 
-<<<<<<< HEAD
     elif not any(required_arg):
         parser.error('At least a title, serie, publisher or an author must be specified.')
-=======
-    elif not (args.author or args.title or args.serie or args.publisher or args.ident):
-        parser.error('At least a title, serie, publisher, author or ident must be specified.')
->>>>>>> 14f550dd
 
     with bookwyrm(args) as bw:
         if args.ident:
